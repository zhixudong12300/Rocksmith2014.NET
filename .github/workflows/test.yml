name: Tests (Linux)

on:
  push:
    branches: [ main ]
  pull_request:
    branches: [ main ]

jobs:
  test:

    runs-on: ubuntu-latest

    steps:
    - uses: actions/checkout@v2
    - name: Setup .NET 5
      uses: actions/setup-dotnet@v1
      with:
<<<<<<< HEAD
=======
        dotnet-version: 5.0.x
    - name: Setup .NET 6
      uses: actions/setup-dotnet@v1
      with:
>>>>>>> 029e42b3
        dotnet-version: 6.0.x
    - name: Run test script
      run: dotnet fsi test.fsx<|MERGE_RESOLUTION|>--- conflicted
+++ resolved
@@ -16,13 +16,10 @@
     - name: Setup .NET 5
       uses: actions/setup-dotnet@v1
       with:
-<<<<<<< HEAD
-=======
         dotnet-version: 5.0.x
     - name: Setup .NET 6
       uses: actions/setup-dotnet@v1
       with:
->>>>>>> 029e42b3
         dotnet-version: 6.0.x
     - name: Run test script
       run: dotnet fsi test.fsx