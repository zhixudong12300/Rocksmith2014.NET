module DLCBuilder.Views.Main

open Avalonia
open Avalonia.Controls
open Avalonia.Controls.Primitives
open Avalonia.Controls.Shapes
open Avalonia.FuncUI
open Avalonia.FuncUI.DSL
open Avalonia.Input
open Avalonia.Layout
open Rocksmith2014.DLCProject
open Rocksmith2014.XML.Processing
open System
open DLCBuilder
open Media

let private arrangementList state dispatch =
    ListBoxEx.create [
        ListBoxEx.selectedIndex state.SelectedArrangementIndex
        ListBoxEx.onSelectedIndexChanged (SetSelectedArrangementIndex >> dispatch)
        ListBoxEx.onItemMoved (MoveArrangement >> dispatch)
        ListBoxEx.onItemDeleted (fun () -> DeleteSelectedArrangement |> dispatch)
        ListBoxEx.children (
            state.Project.Arrangements
            |> List.mapi (Templates.arrangement state dispatch))
    ]

let private validationIcon state dispatch issues =
    let noActiveIssues =
        issues
        |> List.forall (fun x -> state.Project.IgnoredIssues.Contains(issueCode x.Type))

    let hasOnlyIgnoredIssues = noActiveIssues && not issues.IsEmpty

    StackPanel.create [
        StackPanel.margin (12., 0.)
        StackPanel.horizontalAlignment HorizontalAlignment.Left
        StackPanel.orientation Orientation.Horizontal
        StackPanel.background Brushes.Transparent
        if not issues.IsEmpty then
            StackPanel.onTapped (fun _ -> dispatch ShowIssueViewer)
            StackPanel.onKeyDown (fun args ->
                if args.Key = Key.Space then
                    args.Handled <- true
                    dispatch ShowIssueViewer)
            StackPanel.cursor Cursors.hand
            StackPanel.focusable true
        if hasOnlyIgnoredIssues then
            ToolTip.tip (translate "ArrangementHasIgnoredIssues")
        StackPanel.children [
            Path.create [
                Path.fill (if noActiveIssues then Brushes.Green else Brushes.Red)
                Path.data (if noActiveIssues then Icons.check else Icons.x)
                Path.verticalAlignment VerticalAlignment.Center
                Path.margin (0., 0., 6., 0.)
            ]

            Panel.create [
                Panel.children [
                    TextBlock.create [
                        TextBlock.text <| translate (if noActiveIssues then "OK" else "Issues")
                        TextBlock.verticalAlignment VerticalAlignment.Center
                    ]

                    if hasOnlyIgnoredIssues then
                        Ellipse.create [
                            Ellipse.width 8.
                            Ellipse.height 8.
                            Ellipse.horizontalAlignment HorizontalAlignment.Right
                            Ellipse.verticalAlignment VerticalAlignment.Top
                            Ellipse.margin (0., 3., -5., 0.)
                            Ellipse.fill Brushes.Orange
                        ]
                ]
            ]
        ]
    ]

let private arrangementDetails state dispatch =
    ScrollViewer.create [
        Grid.column 1
        ScrollViewer.content (
            StackPanel.create [
                StackPanel.background "#252525"
                StackPanel.children [
                    match state.SelectedArrangementIndex with
                    | -1 ->
                        locText "SelectArrangementPrompt" [
                            TextBlock.foreground Brushes.Gray
                            TextBlock.margin 4.
                            TextBlock.horizontalAlignment HorizontalAlignment.Center
                        ]

                    | index ->
                        let arr = state.Project.Arrangements[index]
                        let xmlFile = Arrangement.getFile arr

                        Panel.create [
                            Panel.margin (0., 4., 0., 0.)
                            Panel.children [
                                StackPanel.create [
                                    StackPanel.orientation Orientation.Horizontal
                                    StackPanel.horizontalAlignment HorizontalAlignment.Center
                                    StackPanel.children [
                                        // Arrangement name
                                        TextBlock.create [
                                            TextBlock.fontSize 17.
                                            TextBlock.text (ArrangementNameUtils.translateName state.Project ArrangementNameUtils.NameOnly arr)
                                            TextBlock.verticalAlignment VerticalAlignment.Bottom
                                        ]

                                        // Arrangement filename
                                        TextBlock.create [
                                            TextBlock.fontSize 12.
                                            TextBlock.margin (8., 0.)
                                            TextBlock.text $"{IO.Path.GetFileName(xmlFile)}"
                                            TextBlock.foreground "#cccccc"
                                            TextBlock.verticalAlignment VerticalAlignment.Center
                                        ]
                                    ]
                                ]

                                // Validation Icon
<<<<<<< HEAD
                                if state.ArrangementIssues.ContainsKey(xmlFile) then
                                    let noIssues = state.ArrangementIssues[xmlFile].IsEmpty
                                    validationIcon dispatch noIssues
=======
                                match state.ArrangementIssues.TryGetValue(xmlFile) with
                                | true, issues ->
                                    validationIcon state dispatch issues
                                | false, _ ->
                                    ()
>>>>>>> 029e42b3
                            ]
                        ]

                        match arr with
                        | Showlights _ -> ()
                        | Instrumental i -> InstrumentalDetails.view state dispatch i
                        | Vocals v -> VocalsDetails.view dispatch v
                ]
            ]
        )
    ]

let private arrangementPanel state dispatch =
    Grid.create [
        Grid.columnDefinitions "*,2.5*"
        Grid.children [
            DockPanel.create [
                DockPanel.margin (4., 4., 0., 4.)
                DockPanel.children [
                    // Title
                    Grid.create [
                        DockPanel.dock Dock.Top
                        Grid.columnDefinitions "*,auto,auto"
                        Grid.rowDefinitions "auto,auto"
                        Grid.children [
                            locText "Arrangements" [
                                TextBlock.margin (8., 4., 0., 4.)
                                TextBlock.verticalAlignment VerticalAlignment.Center
                            ]

                            // Add arrangement
                            Button.create [
                                Grid.column 1
                                Button.classes [ "borderless-btn" ]
                                Button.padding (10., 8.)
                                Button.content (
                                    PathIcon.create [
                                        PathIcon.data Icons.plus
                                        PathIcon.width 16.
                                        PathIcon.height 16.
                                    ])
                                Button.onClick (fun _ -> Dialog.AddArrangements |> ShowDialog |> dispatch)
                                // 5 instrumentals, 2 vocals, 1 showlights
                                Button.isEnabled (state.Project.Arrangements.Length < 8)
                                ToolTip.tip (translate "AddArrangementToolTip")
                            ]

                            // Validate arrangements
                            Button.create [
                                Grid.column 2
                                Button.classes [ "borderless-btn" ]
                                Button.padding (10., 8.)
                                Button.content (
                                    PathIcon.create [
                                        PathIcon.data Icons.checkList
                                    ])
                                Button.onClick (fun _ -> dispatch CheckArrangements)
                                Button.isEnabled (StateUtils.canRunValidation state)
                                ToolTip.tip (translate "ValidateArrangementsToolTip")
                            ]

                            Rectangle.create [
                                Grid.row 1
                                Grid.columnSpan 3
                                Rectangle.height 1.
                                Rectangle.fill Brushes.Gray
                            ]
                        ]
                    ]

                    // Arrangement list
                    arrangementList state dispatch
                ]
            ]

            // Arrangement details
            arrangementDetails state dispatch
        ]
    ]

let private tonesList state dispatch =
    ListBoxEx.create [
        ListBoxEx.selectedIndex state.SelectedToneIndex
        ListBoxEx.onSelectedIndexChanged (SetSelectedToneIndex >> dispatch)
        ListBoxEx.onItemMoved (MoveTone >> dispatch)
        ListBoxEx.onItemDeleted (fun () -> DeleteSelectedTone |> dispatch)
        ListBoxEx.children (
            state.Project.Tones
            |> List.mapi (Templates.tone state dispatch))
    ]

let private tonesPanel state dispatch =
    Grid.create [
        Grid.columnDefinitions "*,2.5*"
        Grid.children [
            DockPanel.create [
                DockPanel.margin (4., 4., 0., 4.)
                DockPanel.children [
                    // Title
                    Grid.create [
                        DockPanel.dock Dock.Top
                        Grid.columnDefinitions "*,auto"
                        Grid.rowDefinitions "auto,auto"
                        Grid.children [
                            locText "Tones" [
                                TextBlock.margin (8., 4., 0., 4.)
                                TextBlock.verticalAlignment VerticalAlignment.Center
                            ]

                            Menus.addTone dispatch

                            Rectangle.create [
                                Grid.row 1
                                Grid.columnSpan 2
                                Rectangle.height 1.
                                Rectangle.fill Brushes.Gray
                            ]
                        ]
                    ]

                    // Tones list
                    tonesList state dispatch
                ]
            ]

            // Tone details
            StackPanel.create [
                Grid.column 1
                StackPanel.background "#252525"
                StackPanel.children [
                    match state.SelectedToneIndex with
                    | -1 ->
                        locText "SelectTonePrompt" [
                            TextBlock.foreground Brushes.Gray
                            TextBlock.margin 4.
                            TextBlock.horizontalAlignment HorizontalAlignment.Center
                        ]
                    | index ->
                        ToneDetails.view state dispatch state.Project.Tones[index]
                ]
            ]
        ]
    ]

let private overlay state dispatch =
    match state.Overlay with
    | NoOverlay ->
        failwith "This can not happen."
    | IdRegenerationConfirmation (arrangements, reply) ->
        IdRegenerationConfirmation.view state dispatch reply.Reply arrangements
    | ErrorMessage (msg, info) ->
        ErrorMessage.view dispatch msg info
    | SelectPreviewStart data ->
        PreviewStartSelector.view state dispatch data
    | ImportToneSelector tones ->
        ImportTonesSelector.view state dispatch tones
    | ConfigEditor focusedSetting ->
        ConfigEditor.view state dispatch focusedSetting
    | IssueViewer arrangement ->
        IssueViewer.view state dispatch arrangement
    | JapaneseLyricsCreator editorState ->
        JapaneseLyricsCreatorOverlay.view state dispatch editorState
    | ToneEditor ->
        match state.SelectedToneIndex with
        | -1 ->
            ErrorMessage.view dispatch "No tone selected. This should not happen." None
        | index ->
            ToneEditor.view state dispatch state.Project.Tones[index]
    | ToneCollection collectionState ->
        ToneCollectionOverlay.view state dispatch collectionState
    | DeleteConfirmation files ->
        DeleteConfirmation.view dispatch files
    | PitchShifter ->
        PitchShifter.view dispatch state
    | AbnormalExitMessage ->
        AbnormalExitMessage.view dispatch
    | AboutMessage ->
        AboutMessage.view dispatch
    | UpdateInformationDialog update ->
        UpdateInfoMessage.view update dispatch

let private statusMessageContents dispatch = function
    | TaskWithProgress (task, progress) ->
        StackPanel.create [
            StackPanel.horizontalAlignment HorizontalAlignment.Center
            StackPanel.children [
                TextBlock.create [
                    TextBlock.fontSize 15.
                    TextBlock.text (
                        match task with
                        | FileDownload { LocString = s } ->
                            translate s
                        | other ->
                            other |> string |> translate)
                ]
                ProgressBar.create [
                    ProgressBar.maximum 100.
                    ProgressBar.isIndeterminate (progress < 0.0)
                    ProgressBar.value progress
                ]
            ]
        ] |> generalize

    | TaskWithoutProgress task ->
        TextBlock.create [
            TextBlock.text (
                match task with
                | VolumeCalculation (CustomAudio _) ->
                    translate $"VolumeCalculationCustomAudio"
                | VolumeCalculation target ->
                    translate $"VolumeCalculation{target}"
                | FileDownload { LocString = s } ->
                    translate s
                | other ->
                    other |> string |> translate)
        ] |> generalize

    | MessageString (_, message) ->
        TextBlock.create [
            TextBlock.horizontalAlignment HorizontalAlignment.Center
            TextBlock.fontSize 15.
            TextBlock.text message
        ] |> generalize

    | UpdateMessage update ->
        let verType = translate (update.AvailableUpdate.ToString())
        let message = translatef "UpdateAvailable" [| verType |]
        StackPanel.create [
            StackPanel.horizontalAlignment HorizontalAlignment.Center
            StackPanel.children [
                TextBlock.create [
                    TextBlock.text message
                ]

                UniformGrid.create [
                    UniformGrid.rows 1
                    UniformGrid.columns 2
                    UniformGrid.margin 4.
                    UniformGrid.children [
                        TextBlock.create [
                            TextBlock.classes [ "link" ]
                            TextBlock.horizontalAlignment HorizontalAlignment.Center
                            TextBlock.text (translate "Details")
                            TextBlock.onTapped (fun _ ->
                                dispatch DismissUpdateMessage
                                dispatch ShowUpdateInformation)
                        ]
                        TextBlock.create [
                            TextBlock.classes [ "link" ]
                            TextBlock.horizontalAlignment HorizontalAlignment.Center
                            TextBlock.text (translate "Dismiss")
                            TextBlock.onTapped (fun _ -> dispatch DismissUpdateMessage)
                        ]
                    ]
                ]
            ]
        ] |> generalize

let view (customTitleBar: TitleBarButtons option) (window: Window) (state: State) dispatch =
    if state.RunningTasks.IsEmpty then
        window.Cursor <- Cursors.arrow
    else
        window.Cursor <- Cursors.wait

    let title, titleToolTip =
        match state.OpenProjectFile with
        | Some project ->
            let dot =
                if not state.Config.AutoSave && state.SavedProject <> state.Project then
                    "*"
                else
                    String.Empty

            $"{dot}{state.Project.ArtistName.Value} - {state.Project.Title.Value}", project
        | None ->
            "Rocksmith 2014 DLC Builder", String.Empty

    if customTitleBar.IsNone then
        window.Title <- title

    let noOverlayIsOpen = (state.Overlay = NoOverlay)

    DockPanel.create [
        DockPanel.background "#040404"
        DragDrop.allowDrop noOverlayIsOpen
        DragDrop.onDragEnter (fun e ->
            e.DragEffects <-
                if e.Data.Contains(DataFormats.FileNames) then
                    DragDropEffects.Copy
                else
                    DragDropEffects.None)

        DragDrop.onDrop (fun e ->
            e.Handled <- true

            e.Data.GetFileNames()
            |> LoadMultipleFiles
            |> dispatch)

        DockPanel.children [
            // Custom title bar
            Panel.create [
                DockPanel.dock Dock.Top
                Panel.children [
                    Rectangle.create [
                        Rectangle.fill "#181818"
                        Rectangle.horizontalAlignment HorizontalAlignment.Stretch
                        Rectangle.verticalAlignment VerticalAlignment.Stretch
                        if customTitleBar.IsSome then
                            Rectangle.onPointerPressed window.PlatformImpl.BeginMoveDrag
                            Rectangle.onDoubleTapped (fun _ -> maximizeOrRestore window)
                    ]

                    DockPanel.create [
                        DockPanel.children [
                            // Main menu
                            Menu.create [
                                DockPanel.dock Dock.Left
                                KeyboardNavigation.tabNavigation (
                                    if noOverlayIsOpen then
                                        KeyboardNavigationMode.Continue
                                    else
                                        KeyboardNavigationMode.None)
                                Menu.isEnabled noOverlayIsOpen
                                Menu.horizontalAlignment HorizontalAlignment.Left
                                Menu.background Brushes.Transparent
                                Menu.viewItems [
                                    Menus.file state dispatch

                                    Menus.project state dispatch

                                    Menus.build state dispatch

                                    Menus.tools state dispatch

                                    Menus.help dispatch
                                ]
                            ]

                            // Custom minimize, maximize & close buttons
                            match customTitleBar with
                            | Some buttons ->
                                Border.create [
                                    DockPanel.dock Dock.Right
                                    Border.child buttons
                                ]
                            | None ->
                                ()

                            // Configuration shortcut button
                            Button.create [
                                DockPanel.dock Dock.Right
                                Button.classes [ "borderless-btn" ]
                                Button.isEnabled noOverlayIsOpen
                                KeyboardNavigation.isTabStop false
                                Button.onClick (fun _ -> FocusedSetting.None |> ConfigEditor |> ShowOverlay |> dispatch)
                                Button.content (
                                    PathIcon.create [
                                        PathIcon.data Icons.cog
                                        PathIcon.foreground Brushes.GhostWhite
                                    ])
                            ]

                            // Title Text
                            TextBlock.create [
                                TextBlock.verticalAlignment VerticalAlignment.Center
                                TextBlock.horizontalAlignment HorizontalAlignment.Center
                                if customTitleBar.IsSome then
                                    TextBlock.text title
                                    TextBlock.onPointerPressed window.BeginMoveDrag
                                    TextBlock.onDoubleTapped (fun _ -> maximizeOrRestore window)
                                    if String.notEmpty titleToolTip then
                                        ToolTip.tip titleToolTip
                            ]
                        ]
                    ]
                ]
            ]

            Panel.create [
                Panel.children [
                    Grid.create [
                        Grid.columnDefinitions "*,1.8*"
                        Grid.rowDefinitions "3.4*,2.6*"
                        // Prevent tab navigation when an overlay is open
                        KeyboardNavigation.tabNavigation (
                            if noOverlayIsOpen then
                                KeyboardNavigationMode.Continue
                            else
                                KeyboardNavigationMode.None)
                        Grid.children [
                            // Project details
                            ProjectDetails.view state dispatch

                            // Arrangements
                            Border.create [
                                Grid.column 1
                                Border.background "#181818"
                                Border.cornerRadius 6.
                                Border.margin 2.
                                Border.child (arrangementPanel state dispatch)
                            ]

                            // Tones
                            Border.create [
                                Grid.column 1
                                Grid.row 1
                                Border.background "#181818"
                                Border.cornerRadius 6.
                                Border.margin 2.
                                Border.child (tonesPanel state dispatch)
                            ]
                        ]
                    ]

                    match state.Overlay with
                    | NoOverlay ->
                        ()
                    | _ ->
                        Panel.create [
                            KeyboardNavigation.tabNavigation KeyboardNavigationMode.Cycle
                            Panel.children [
                                Rectangle.create [
                                    Rectangle.fill "#99000000"
                                    Rectangle.onTapped (fun _ -> (CloseOverlay OverlayCloseMethod.ClickedOutside) |> dispatch)
                                ]
                                Border.create [
                                    Border.padding (20., 10.)
                                    Border.cornerRadius 6.0
                                    Border.boxShadow BoxShadow.overlay
                                    Border.horizontalAlignment HorizontalAlignment.Center
                                    Border.verticalAlignment VerticalAlignment.Center
                                    Border.background "#343434"
                                    Border.child (overlay state dispatch)
                                ]
                            ]
                        ]

                    if not state.StatusMessages.IsEmpty then
                        StackPanel.create [
                            StackPanel.horizontalAlignment HorizontalAlignment.Right
                            StackPanel.verticalAlignment VerticalAlignment.Bottom
                            StackPanel.margin 8.
                            StackPanel.children (
                                state.StatusMessages
                                |> List.map (fun message ->
                                    Border.create [
                                        Border.margin (0., 1.)
                                        Border.padding (20., 10.)
                                        Border.cornerRadius 6.0
                                        Border.minWidth 250.
                                        Border.background Brushes.Black
                                        Border.child (statusMessageContents dispatch message)
                                    ] |> generalize)
                            )
                        ]
                ]
            ]
        ]
    ]<|MERGE_RESOLUTION|>--- conflicted
+++ resolved
@@ -121,17 +121,11 @@
                                 ]
 
                                 // Validation Icon
-<<<<<<< HEAD
-                                if state.ArrangementIssues.ContainsKey(xmlFile) then
-                                    let noIssues = state.ArrangementIssues[xmlFile].IsEmpty
-                                    validationIcon dispatch noIssues
-=======
                                 match state.ArrangementIssues.TryGetValue(xmlFile) with
                                 | true, issues ->
                                     validationIcon state dispatch issues
                                 | false, _ ->
                                     ()
->>>>>>> 029e42b3
                             ]
                         ]
 
